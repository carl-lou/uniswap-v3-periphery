// Jest Snapshot v1, https://goo.gl/fbAQLP

<<<<<<< HEAD
exports[`RouterPositions #addLiquidity pool exists gas 1`] = `320821`;

exports[`RouterPositions #createPoolAndAddLiquidity gas 1`] = `4816777`;

exports[`RouterPositions bytecode size 1`] = `4306`;
=======
exports[`RouterPositions #addLiquidity pool exists gas 1`] = `320833`;

exports[`RouterPositions #createPoolAndAddLiquidity gas 1`] = `4816789`;

exports[`RouterPositions bytecode size 1`] = `4294`;
>>>>>>> d2733b7b
<|MERGE_RESOLUTION|>--- conflicted
+++ resolved
@@ -1,15 +1,7 @@
 // Jest Snapshot v1, https://goo.gl/fbAQLP
 
-<<<<<<< HEAD
-exports[`RouterPositions #addLiquidity pool exists gas 1`] = `320821`;
-
-exports[`RouterPositions #createPoolAndAddLiquidity gas 1`] = `4816777`;
-
-exports[`RouterPositions bytecode size 1`] = `4306`;
-=======
 exports[`RouterPositions #addLiquidity pool exists gas 1`] = `320833`;
 
 exports[`RouterPositions #createPoolAndAddLiquidity gas 1`] = `4816789`;
 
-exports[`RouterPositions bytecode size 1`] = `4294`;
->>>>>>> d2733b7b
+exports[`RouterPositions bytecode size 1`] = `4294`;